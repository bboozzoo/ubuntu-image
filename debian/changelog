<<<<<<< HEAD
ubuntu-image (1.1+17.04ubuntu1) zesty; urgency=medium
=======
ubuntu-image (1.1+17.10ubuntu3) artful; urgency=medium

  * Only run the snap.sh test on github PRs as it doesn't make sense to run it
    as part of regular deb package migration.  (LP: #1704979)

 -- Łukasz 'sil2100' Zemczak <lukasz.zemczak@ubuntu.com>  Wed, 19 Jul 2017 15:31:06 +0200

ubuntu-image (1.1+17.10ubuntu1) artful; urgency=medium
>>>>>>> 32fb00d1

  [ Łukasz 'sil2100' Zemczak ]
  * SRU tracking number LP: #1702933
  * Fix snapcraft.yaml for classic snappage.  (LP:1673576)
  * Add a new step in the builder that generates .manifest files listing all
    snaps installed in the resulting image.  (LP:1680574)
  * Further fixes to snapcraft.yaml, making sure that we only have one
    ubuntu-image version installed in the snap.  (LP:1692901)
  * Move files around during snap build to have all needed libraries and python
    files in common accessible paths, install missing dependencies into the
    snap.  (LP:1694982, LP:1694993)

  [ Michael Vogt ]
  * Use fakeroot when running mkfs.ext4.  (LP:1702628)

  [ Steve Langasek ]
  * Add fakeroot to the snapcraft.yaml and as a test dep.  (LP:1702628)

 -- Łukasz 'sil2100' Zemczak <lukasz.zemczak@ubuntu.com>  Fri, 21 Apr 2017 19:35:00 +0200

ubuntu-image (1.0+17.04ubuntu1) zesty; urgency=medium

  * Exit with a console message instead of crashing when the contents of a
    partition does not fit within the specified size.  (LP: #1666580)
  * Don't install an unusable global flake8 extension.  (LP: #1631156)
  * Fix the autopkgtests to use --output-dir instead of the obsolete
    --output command line switch.  (LP: #1667140)
  * Added ``--image-file-list`` command line argument to record the paths
    of all the disk image files written.
  * Added an autopkgtest to prove that generated images can be
    successfully booted (on amd64 only).  (LP: #1625732)
  * Add an autopkgtest for ensuring each PR has a changelog entry and a bug
    linked to it.  (LP: #1655671)
  * Make ubuntu-image a classic confinement snap.  (LP: #1638645)

 -- Barry Warsaw <barry@ubuntu.com>  Wed, 22 Feb 2017 11:30:01 -0500

ubuntu-image (0.15+17.04ubuntu1) zesty; urgency=medium

  * ubuntu-image now supports gadget.yaml files with multiple volume
    specifications.  Each volume describes a different disk image.  For
    the multi-volume case, no implicit root file system structure is added
    at all; the root file system partition must be defined in the
    gadget.yaml.  -o/--output is ignored in the multi-volume case.
    (LP: #1641727)
  * Add -O/--output-dir command line options.  Disk image files are
    written here using the volume name and a .img suffix.  Deprecate
    -o/--output.  -O and -o are mutually exclusive.
  * Handle structure parts with size or offset < 1MiB.  (LP: #1630709)
  * Warn when the size or offset is not a multiple of the sector size.
    (LP: #1663172 and LP: #1621151)
  * Allow and ignore any string values in the ``defaults`` section.
    (LP: #1661515)
  * Handle a couple more cases where ubuntu-image as a snap cannot read
    from /tmp (model assertions and extra snaps).  (LP: #1663424)
  * Add a release script.  (LP: #1655669)
  * Version numbers for the snap now say "+snap" instead of "+real".
    (LP: #1664296)

 -- Barry Warsaw <barry@ubuntu.com>  Mon, 06 Feb 2017 18:36:02 -0500

ubuntu-image (0.14+17.04ubuntu1) zesty; urgency=medium

  * Add CI for Python 3.6.  (LP: #1650402)
  * Fix the test suite for sparse files on ZFS.  (LP: #1656371)
  * d/t/control: Add Restriction: isolation-machine for the mount test
    since devmapper is not namespaced and thus can interfere with other
    containers.  This will prevent the test from running in schroot and
    lxd/lxc backends, but will continue to run in qemu backends.
    (LP: #1656391)

 -- Barry Warsaw <barry@ubuntu.com>  Fri, 13 Jan 2017 18:20:39 -0500

ubuntu-image (0.13+17.04ubuntu2) zesty; urgency=medium

  * d/tests/mount: Fix a typo and handle a case where the root file system
    isn't found.

 -- Barry Warsaw <barry@ubuntu.com>  Tue, 10 Jan 2017 17:33:58 -0500

ubuntu-image (0.13+17.04ubuntu1) zesty; urgency=medium

  * Refuse to write images to /tmp when running ubuntu-image as a snap,
    since the snap's /tmp is not accessible to the user.  (LP: #1646968)
  * When sparse copying the resulting disk image, don't try to preserve
    mode,ownership,timestamps.  Over remote file systems (e.g. afp, hgfs)
    this can fail.  Over local file systems, they'll be preserved anyway.
    (LP: #1637554)
  * Use the `role` attribute of the gadget.yaml when creating images,
    especially for `role:mbr` and `role:system-data` (LP: #1642914 and
    LP: #1643086)
  * d/tests/mount: Switch to the stable channel for snaps.
  * Make the test suite immune to the locale.  (LP: #1638570)

 -- Barry Warsaw <barry@ubuntu.com>  Mon, 09 Jan 2017 15:38:40 -0500

ubuntu-image (0.12+17.04ubuntu1) zesty; urgency=medium

  * Revert previous change which sorted structure volumes by their
    offset.  Instead, we preserve gadget.yaml order for purposes of
    partition numbering, but we still provide implicit offsets when they
    are missing, and we still sanity check for partition overlap.
    (LP: #1642999)
  * Provide human-readable error messages on gadget.yaml parser failures,
    not Python tracebacks (unless --debug is given).  (LP: #1617421)
  * Change the way we invoke the autopkgtests.
    - Use a standard d/t/control file instead of d/t/control.autodep8.  We
      were only using the Python 3 import test anyway.
    - Add an import.sh stanza to reproduce the Python 3 import bits we
      lost by removing autodep8.
    - Turn the `tox -e coverage` Test-Command into a separate test
      script so that we can manipulate the $UBUNTU_IMAGE_CODENAME
      environment variable.  This is used by tox.ini to select an
      appropriate *-coverage.ini file since Xenial does not and cannot
      cover certain code paths.  Everything after Xenial gets named 'devel'.
    - Narrow the dependencies so that they aren't just importing all
      binary packages.  The effects may be similar, but EIBTI.
  * d/control: Drop Testsuite header; we're not doing autodep8 anymore.
  * Rename the environment variable $UBUNTUIMAGE_MOCK_SNAP to
    $UBUNTU_IMAGE_MOCK_SNAP for consistency.
  * Skip some tests which touch the actual store when running without
    network access (e.g. during package build time).
  * Move the __version__ calculation to the package's __init__.py
  * Parse all YAML integer-like values as strings, and then turn them into
    integers if necessary during post-processing.  (LP: #1640523)
  * gadget.yaml files can include an optional `format` key which names the
    version number supported by the gadget.yaml.  Currently only format 0
    is supported, which is a legacy version (omitting the format is
    equivalent).  (LP: #1638926)
  * d/control: Add run-time dependencies which are missing from snapd but
    are required for `snap prepare-image`.  (LP: #1642427)
  * Structures with type='mbr' are deprecated.  Use structure role
    instead.  (LP: #1638660)
  * mbr structures must start at offset 0.  (LP: #1630769)
  * Fixed sanity checking of --image-size argument for out-of-offset-order
    structure definitions.  (LP: #1643598)
  * Prevent wrapping blobs in disk partitions by using the `type: bare`
    structure key.  (LP: #1645750)

 -- Barry Warsaw <barry@ubuntu.com>  Tue, 08 Nov 2016 17:31:21 -0500

ubuntu-image (0.11+17.04ubuntu1) zesty; urgency=medium

  * Sort the structures in a volume by their offset, even if the offset is
    defined implicitly (i.e. not present in the gadget.yaml).  Also, check
    for any structure conflicts and raise a ValueError in that case.
    (LP: #1631423)
  * offset-write arguments will only accept 32 bit integers.  (LP: #1617443)
  * Add a better manpage.  (LP: #1638386)
  * Tracebacks in the `snap prepare-image` command are suppressed unless
    --debug is given.  However, the failure is still logged.  (LP: #1621445)
  * Handle -but ignore- the gadget.yaml `defaults` section.  (LP: #1632449)
  * Structure ids are disallowed on mbr volumes.  (LP: #1632724)
  * The package can still be built if python3-debian is not available.

 -- Barry Warsaw <barry@ubuntu.com>  Fri, 04 Nov 2016 18:54:16 -0400

ubuntu-image (0.10+17.04ubuntu1) zesty; urgency=medium

  * Only write out nocloud-net metadata file (thus indicating a local seed
    and preventing a search elsewhere for user data) when the --cloud-init
    parameter is given.  (LP: #1633232)

 -- Barry Warsaw <barry@ubuntu.com>  Tue, 25 Oct 2016 09:51:24 -0400

ubuntu-image (0.9+17.04ubuntu1) zesty; urgency=medium

  * Fix snap creation.  (LP: #1631961)
  * Copy everything under <unpackdir>/image into <rootfs>/system-data
    except boot/.  (LP: #1632134)
  * Optional --image-size command line option can be used to force the
    resulting disk image to a larger than calculated size.  (LP: #1632085)
  * Fix MBR partition size rounding error due to internal bug and implicit
    sfdisk(8) behavior.  Give by Steve Langasek.  (LP: #1634557)
  * Added autopkgtests to ensure all official models can be built, and
    their mountable partitions can be mounted.  (LP: #1635337)
  * During image building, stash a copy of the gadget.yaml into the workdir.
  * d/control: gdisk is a run-time dependency; remove the duplicate snapd
    run-time dependency.

 -- Barry Warsaw <barry@ubuntu.com>  Mon, 10 Oct 2016 10:48:49 -0400

ubuntu-image (0.7ubuntu1) yakkety; urgency=medium

  [ Steve Langasek ]
  * Don't build 4GB images, instead build images just as large as needed
    to hold the contents and let ubuntu-core resize them dynamically on
    first boot.  LP: #1619362.
  * Ensure cross-filesystem copies don't accidentally de-sparsify our
    image.
  * Update model.assertion test file to be compatible with snapd 2.14.2.
  * debian/control:
    - Declare Testsuite: autopkgtest-pkg-python in debian/control so that the
      package is visible to the test infrastructure.
    - Remove e2fsprogs from Build-Depends and Depends as per lintian.

  [ Barry Warsaw ]
  * Repair snapcraft.yaml for Python plugin changes.
  * Reorganize and flesh out command line options.
  * 100% test coverage. (LP: #1617445)
  * Use only the autopkgtest infrastructure for pull request testing.
    Don't use Travis-CI anymore.  (LP: #1625729)

 -- Barry Warsaw <barry@ubuntu.com>  Thu, 06 Oct 2016 18:46:06 -0400

ubuntu-image (0.6ubuntu3) yakkety; urgency=medium

  * Make the mtools a versioned dep for real, not a versioned build-dep.

 -- Steve Langasek <steve.langasek@ubuntu.com>  Thu, 08 Sep 2016 00:45:37 -0700

ubuntu-image (0.6ubuntu2) yakkety; urgency=medium

  * Add a versioned dependency on a fixed mtools.  LP: #1619718.

 -- Steve Langasek <steve.langasek@ubuntu.com>  Thu, 08 Sep 2016 00:03:19 -0700

ubuntu-image (0.6ubuntu1) yakkety; urgency=medium

  * Add --extra-snaps option to support specifying extra snaps to include.
    LP: #1619219.
  * Show output of snap prep-image, so that the user gets download progress
    instead of long pauses with no activity.  LP: #1619194.
  * Only set UBUNTU_IMAGE_SKIP_COPY_UNVERIFIED_MODEL in tests, now that
    model assertions are live.  LP: #1619374.

 -- Steve Langasek <steve.langasek@ubuntu.com>  Wed, 07 Sep 2016 08:36:23 -0700

ubuntu-image (0.5ubuntu1) yakkety; urgency=medium

  * Relax versioned build-dependency on e2fsprogs.  Either we have this
    version available in the target release, in which case the versioned
    dependency is not required; or we don't, in which case the testsuite
    already degrades gracefully and we should avoid blocking the build.
  * fix regression in gpt partition handling.

 -- Steve Langasek <steve.langasek@ubuntu.com>  Thu, 01 Sep 2016 01:52:30 -0700

ubuntu-image (0.4ubuntu1) yakkety; urgency=medium

  * More image building fixes: uboot, mbr support now implemented, which
    lets the rpi2 image build.

 -- Steve Langasek <steve.langasek@ubuntu.com>  Wed, 31 Aug 2016 18:27:20 -0700

ubuntu-image (0.3ubuntu1) yakkety; urgency=medium

  * More image building fixes.

 -- Barry Warsaw <barry@ubuntu.com>  Fri, 26 Aug 2016 17:15:53 -0400

ubuntu-image (0.2ubuntu1) yakkety; urgency=medium

  * Some additional fixes needed for RTM.

 -- Barry Warsaw <barry@ubuntu.com>  Fri, 26 Aug 2016 10:35:03 -0400

ubuntu-image (0.1ubuntu1) yakkety; urgency=medium

  * Initial release.

 -- Barry Warsaw <barry@ubuntu.com>  Thu, 25 Aug 2016 17:11:25 -0400<|MERGE_RESOLUTION|>--- conflicted
+++ resolved
@@ -1,15 +1,11 @@
-<<<<<<< HEAD
-ubuntu-image (1.1+17.04ubuntu1) zesty; urgency=medium
-=======
-ubuntu-image (1.1+17.10ubuntu3) artful; urgency=medium
+ubuntu-image (1.1+17.04ubuntu3) zesty; urgency=medium
 
   * Only run the snap.sh test on github PRs as it doesn't make sense to run it
     as part of regular deb package migration.  (LP: #1704979)
 
  -- Łukasz 'sil2100' Zemczak <lukasz.zemczak@ubuntu.com>  Wed, 19 Jul 2017 15:31:06 +0200
 
-ubuntu-image (1.1+17.10ubuntu1) artful; urgency=medium
->>>>>>> 32fb00d1
+ubuntu-image (1.1+17.04ubuntu1) zesty; urgency=medium
 
   [ Łukasz 'sil2100' Zemczak ]
   * SRU tracking number LP: #1702933
