<<<<<<< HEAD
ubuntu-image (0.13+16.10ubuntu2) yakkety; urgency=medium
=======
ubuntu-image (0.14+17.04ubuntu1) zesty; urgency=medium

  * Add CI for Python 3.6.  (LP: #1650402)
  * Fix the test suite for sparse files on ZFS.  (LP: #1656371)
  * d/t/control: Add Restriction: isolation-machine for the mount test
    since devmapper is not namespaced and thus can interfere with other
    containers.  This will prevent the test from running in schroot and
    lxd/lxc backends, but will continue to run in qemu backends.
    (LP: #1656391)

 -- Barry Warsaw <barry@ubuntu.com>  Fri, 13 Jan 2017 18:20:39 -0500

ubuntu-image (0.13+17.04ubuntu2) zesty; urgency=medium
>>>>>>> 2f8f2bd1

  * d/tests/mount: Fix a typo and handle a case where the root file system
    isn't found.

 -- Barry Warsaw <barry@ubuntu.com>  Tue, 10 Jan 2017 17:33:58 -0500

ubuntu-image (0.13+16.10ubuntu1) yakkety; urgency=medium

  * SRU tracking bug LP: #1655133
  * Refuse to write images to /tmp when running ubuntu-image as a snap,
    since the snap's /tmp is not accessible to the user.  (LP:1646968)
  * When sparse copying the resulting disk image, don't try to preserve
    mode,ownership,timestamps.  Over remote file systems (e.g. afp, hgfs)
    this can fail.  Over local file systems, they'll be preserved anyway.
    (LP:1637554)
  * Use the `role` attribute of the gadget.yaml when creating images,
<<<<<<< HEAD
    especially for `role:mbr` and `role:system-data` (LP:1642914)
=======
    especially for `role:mbr` and `role:system-data` (LP: #1642914 and
    LP: #1643086)
>>>>>>> 2f8f2bd1
  * d/tests/mount: Switch to the stable channel for snaps.
  * Make the test suite immune to the locale.  (LP:1638570)

 -- Barry Warsaw <barry@ubuntu.com>  Mon, 09 Jan 2017 15:38:40 -0500

ubuntu-image (0.12+16.10ubuntu1) yakkety; urgency=medium

  * SRU tracking bug LP: #1646608
  * Revert previous change which sorted structure volumes by their
    offset.  Instead, we preserve gadget.yaml order for purposes of
    partition numbering, but we still provide implicit offsets when they
    are missing, and we still sanity check for partition overlap.
    (LP:1642999)
  * Provide human-readable error messages on gadget.yaml parser failures,
    not Python tracebacks (unless --debug is given).  (LP:1617421)
  * Change the way we invoke the autopkgtests.
    - Use a standard d/t/control file instead of d/t/control.autodep8.  We
      were only using the Python 3 import test anyway.
    - Add an import.sh stanza to reproduce the Python 3 import bits we
      lost by removing autodep8.
    - Turn the `tox -e coverage` Test-Command into a separate test
      script so that we can manipulate the $UBUNTU_IMAGE_CODENAME
      environment variable.  This is used by tox.ini to select an
      appropriate *-coverage.ini file since Xenial does not and cannot
      cover certain code paths.  Everything after Xenial gets named 'devel'.
    - Narrow the dependencies so that they aren't just importing all
      binary packages.  The effects may be similar, but EIBTI.
  * d/control: Drop Testsuite header; we're not doing autodep8 anymore.
  * Rename the environment variable $UBUNTUIMAGE_MOCK_SNAP to
    $UBUNTU_IMAGE_MOCK_SNAP for consistency.
  * Skip some tests which touch the actual store when running without
    network access (e.g. during package build time).
  * Move the __version__ calculation to the package's __init__.py
  * Parse all YAML integer-like values as strings, and then turn them into
    integers if necessary during post-processing.  (LP:1640523)
  * gadget.yaml files can include an optional `format` key which names the
    version number supported by the gadget.yaml.  Currently only format 0
    is supported, which is a legacy version (omitting the format is
    equivalent).  (LP:1638926)
  * d/control: Add run-time dependencies which are missing from snapd but
    are required for `snap prepare-image`.  (LP:1642427)
  * Structures with type='mbr' are deprecated.  Use structure role
    instead.  (LP:1638660)
  * mbr structures must start at offset 0.  (LP:1630769)
  * Fixed sanity checking of --image-size argument for out-of-offset-order
    structure definitions.  (LP:1643598)
  * Prevent wrapping blobs in disk partitions by using the `type: bare`
    structure key.  (LP:1645750)

 -- Barry Warsaw <barry@ubuntu.com>  Tue, 08 Nov 2016 17:31:21 -0500

ubuntu-image (0.11+16.10ubuntu1) yakkety; urgency=medium

  * SRU tracking bug LP: #1639381
  * Sort the structures in a volume by their offset, even if the offset is
    defined implicitly (i.e. not present in the gadget.yaml).  Also, check
    for any structure conflicts and raise a ValueError in that case.
    (LP:1631423)
  * offset-write arguments will only accept 32 bit integers.  (LP:1617443)
  * Add a better manpage.  (LP:1638386)
  * Tracebacks in the `snap prepare-image` command are suppressed unless
    --debug is given.  However, the failure is still logged.  (LP:1621445)
  * Handle -but ignore- the gadget.yaml `defaults` section.  (LP:1632449)
  * Structure ids are disallowed on mbr volumes.  (LP:1632724)
  * The package can still be built if python3-debian is not available.

 -- Barry Warsaw <barry@ubuntu.com>  Fri, 04 Nov 2016 18:54:16 -0400

ubuntu-image (0.10+16.10ubuntu1) yakkety; urgency=medium

  * SRU tracking bug LP: #1636560
  * Only write out nocloud-net metadata file (thus indicating a local seed
    and preventing a search elsewhere for user data) when the --cloud-init
    parameter is given.  (LP:1633232)

 -- Barry Warsaw <barry@ubuntu.com>  Tue, 25 Oct 2016 09:51:24 -0400

ubuntu-image (0.9+16.10ubuntu1) yakkety; urgency=medium

  * SRU tracking bug: LP: #1634218
  * Fix snap creation.  (LP:1631961)
  * Copy everything under <unpackdir>/image into <rootfs>/system-data
    except boot/.  (LP:1632134)
  * Optional --image-size command line option can be used to force the
    resulting disk image to a larger than calculated size.  (LP:1632085)
  * Fix MBR partition size rounding error due to internal bug and implicit
    sfdisk(8) behavior.  Give by Steve Langasek.  (LP:1634557)
  * Added autopkgtests to ensure all official models can be built, and
    their mountable partitions can be mounted.  (LP:1635337)
  * During image building, stash a copy of the gadget.yaml into the workdir.
  * d/control: gdisk is a run-time dependency; remove the duplicate snapd
    run-time dependency.

 -- Barry Warsaw <barry@ubuntu.com>  Mon, 10 Oct 2016 10:48:49 -0400

ubuntu-image (0.7ubuntu1) yakkety; urgency=medium

  [ Steve Langasek ]
  * Don't build 4GB images, instead build images just as large as needed
    to hold the contents and let ubuntu-core resize them dynamically on
    first boot.  LP: #1619362.
  * Ensure cross-filesystem copies don't accidentally de-sparsify our
    image.
  * Update model.assertion test file to be compatible with snapd 2.14.2.
  * debian/control:
    - Declare Testsuite: autopkgtest-pkg-python in debian/control so that the
      package is visible to the test infrastructure.
    - Remove e2fsprogs from Build-Depends and Depends as per lintian.

  [ Barry Warsaw ]
  * Repair snapcraft.yaml for Python plugin changes.
  * Reorganize and flesh out command line options.
  * 100% test coverage. (LP: #1617445)
  * Use only the autopkgtest infrastructure for pull request testing.
    Don't use Travis-CI anymore.  (LP: #1625729)

 -- Barry Warsaw <barry@ubuntu.com>  Thu, 06 Oct 2016 18:46:06 -0400

ubuntu-image (0.6ubuntu3) yakkety; urgency=medium

  * Make the mtools a versioned dep for real, not a versioned build-dep.

 -- Steve Langasek <steve.langasek@ubuntu.com>  Thu, 08 Sep 2016 00:45:37 -0700

ubuntu-image (0.6ubuntu2) yakkety; urgency=medium

  * Add a versioned dependency on a fixed mtools.  LP: #1619718.

 -- Steve Langasek <steve.langasek@ubuntu.com>  Thu, 08 Sep 2016 00:03:19 -0700

ubuntu-image (0.6ubuntu1) yakkety; urgency=medium

  * Add --extra-snaps option to support specifying extra snaps to include.
    LP: #1619219.
  * Show output of snap prep-image, so that the user gets download progress
    instead of long pauses with no activity.  LP: #1619194.
  * Only set UBUNTU_IMAGE_SKIP_COPY_UNVERIFIED_MODEL in tests, now that
    model assertions are live.  LP: #1619374.

 -- Steve Langasek <steve.langasek@ubuntu.com>  Wed, 07 Sep 2016 08:36:23 -0700

ubuntu-image (0.5ubuntu1) yakkety; urgency=medium

  * Relax versioned build-dependency on e2fsprogs.  Either we have this
    version available in the target release, in which case the versioned
    dependency is not required; or we don't, in which case the testsuite
    already degrades gracefully and we should avoid blocking the build.
  * fix regression in gpt partition handling.

 -- Steve Langasek <steve.langasek@ubuntu.com>  Thu, 01 Sep 2016 01:52:30 -0700

ubuntu-image (0.4ubuntu1) yakkety; urgency=medium

  * More image building fixes: uboot, mbr support now implemented, which
    lets the rpi2 image build.

 -- Steve Langasek <steve.langasek@ubuntu.com>  Wed, 31 Aug 2016 18:27:20 -0700

ubuntu-image (0.3ubuntu1) yakkety; urgency=medium

  * More image building fixes.

 -- Barry Warsaw <barry@ubuntu.com>  Fri, 26 Aug 2016 17:15:53 -0400

ubuntu-image (0.2ubuntu1) yakkety; urgency=medium

  * Some additional fixes needed for RTM.

 -- Barry Warsaw <barry@ubuntu.com>  Fri, 26 Aug 2016 10:35:03 -0400

ubuntu-image (0.1ubuntu1) yakkety; urgency=medium

  * Initial release.

 -- Barry Warsaw <barry@ubuntu.com>  Thu, 25 Aug 2016 17:11:25 -0400<|MERGE_RESOLUTION|>--- conflicted
+++ resolved
@@ -1,7 +1,4 @@
-<<<<<<< HEAD
-ubuntu-image (0.13+16.10ubuntu2) yakkety; urgency=medium
-=======
-ubuntu-image (0.14+17.04ubuntu1) zesty; urgency=medium
+ubuntu-image (0.14+16.10ubuntu1) yakkety; urgency=medium
 
   * Add CI for Python 3.6.  (LP: #1650402)
   * Fix the test suite for sparse files on ZFS.  (LP: #1656371)
@@ -13,8 +10,7 @@
 
  -- Barry Warsaw <barry@ubuntu.com>  Fri, 13 Jan 2017 18:20:39 -0500
 
-ubuntu-image (0.13+17.04ubuntu2) zesty; urgency=medium
->>>>>>> 2f8f2bd1
+ubuntu-image (0.13+16.10ubuntu2) yakkety; urgency=medium
 
   * d/tests/mount: Fix a typo and handle a case where the root file system
     isn't found.
@@ -31,12 +27,8 @@
     this can fail.  Over local file systems, they'll be preserved anyway.
     (LP:1637554)
   * Use the `role` attribute of the gadget.yaml when creating images,
-<<<<<<< HEAD
-    especially for `role:mbr` and `role:system-data` (LP:1642914)
-=======
     especially for `role:mbr` and `role:system-data` (LP: #1642914 and
     LP: #1643086)
->>>>>>> 2f8f2bd1
   * d/tests/mount: Switch to the stable channel for snaps.
   * Make the test suite immune to the locale.  (LP:1638570)
 
