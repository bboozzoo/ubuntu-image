--- conflicted
+++ resolved
@@ -8,14 +8,10 @@
   * Remove content of /boot/grub instead of the full folder, so update-grub
     can still run.  (LP: #1791049)
 
-<<<<<<< HEAD
   [ Łukasz 'sil2100' Zemczak ]
   * Fix handling of --extra-ppas for classic builds.  (LP: #1790708)
 
  -- Łukasz 'sil2100' Zemczak <lukasz.zemczak@ubuntu.com>  Tue, 04 Sep 2018 17:49:59 +0200
-=======
- -- Alfonso Sanchez-Beato (email Canonical) <alfonso.sanchez-beato@canonical.com>  Wed, 05 Sep 2018 15:57:47 +0200
->>>>>>> 550a4560
 
 ubuntu-image (1.4+18.10ubuntu2) cosmic; urgency=medium
 
