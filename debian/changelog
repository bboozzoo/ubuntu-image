ubuntu-image (0.11+17.04ubuntu1) UNRELEASED; urgency=medium

<<<<<<< HEAD
  * The package can still be built if python3-debian is not available.

 -- Barry Warsaw <barry@ubuntu.com>  Wed, 26 Oct 2016 17:40:34 -0400
=======
  * Sort the structures in a volume by their offset, even if the offset is
    defined implicitly (i.e. not present in the gadget.yaml).  Also, check
    for any structure conflicts and raise a ValueError in that case.
    (LP: #1631423)
  * offset-write arguments will only accept 32 bit integers.  (LP: #1617443)

 -- Barry Warsaw <barry@ubuntu.com>  Tue, 01 Nov 2016 16:52:54 -0400
>>>>>>> cb260355

ubuntu-image (0.10+17.04ubuntu1) zesty; urgency=medium

  * Only write out nocloud-net metadata file (thus indicating a local seed
    and preventing a search elsewhere for user data) when the --cloud-init
    parameter is given.  (LP: #1633232)

 -- Barry Warsaw <barry@ubuntu.com>  Tue, 25 Oct 2016 09:51:24 -0400

ubuntu-image (0.9+17.04ubuntu1) zesty; urgency=medium

  * Fix snap creation.  (LP: #1631961)
  * Copy everything under <unpackdir>/image into <rootfs>/system-data
    except boot/.  (LP: #1632134)
  * Optional --image-size command line option can be used to force the
    resulting disk image to a larger than calculated size.  (LP: #1632085)
  * Fix MBR partition size rounding error due to internal bug and implicit
    sfdisk(8) behavior.  Give by Steve Langasek.  (LP: #1634557)
  * Added autopkgtests to ensure all official models can be built, and
    their mountable partitions can be mounted.  (LP: #1635337)
  * During image building, stash a copy of the gadget.yaml into the workdir.
  * d/control: gdisk is a run-time dependency; remove the duplicate snapd
    run-time dependency.

 -- Barry Warsaw <barry@ubuntu.com>  Mon, 10 Oct 2016 10:48:49 -0400

ubuntu-image (0.7ubuntu1) yakkety; urgency=medium

  [ Steve Langasek ]
  * Don't build 4GB images, instead build images just as large as needed
    to hold the contents and let ubuntu-core resize them dynamically on
    first boot.  LP: #1619362.
  * Ensure cross-filesystem copies don't accidentally de-sparsify our
    image.
  * Update model.assertion test file to be compatible with snapd 2.14.2.
  * debian/control:
    - Declare Testsuite: autopkgtest-pkg-python in debian/control so that the
      package is visible to the test infrastructure.
    - Remove e2fsprogs from Build-Depends and Depends as per lintian.

  [ Barry Warsaw ]
  * Repair snapcraft.yaml for Python plugin changes.
  * Reorganize and flesh out command line options.
  * 100% test coverage. (LP: #1617445)
  * Use only the autopkgtest infrastructure for pull request testing.
    Don't use Travis-CI anymore.  (LP: #1625729)

 -- Barry Warsaw <barry@ubuntu.com>  Thu, 06 Oct 2016 18:46:06 -0400

ubuntu-image (0.6ubuntu3) yakkety; urgency=medium

  * Make the mtools a versioned dep for real, not a versioned build-dep.

 -- Steve Langasek <steve.langasek@ubuntu.com>  Thu, 08 Sep 2016 00:45:37 -0700

ubuntu-image (0.6ubuntu2) yakkety; urgency=medium

  * Add a versioned dependency on a fixed mtools.  LP: #1619718.

 -- Steve Langasek <steve.langasek@ubuntu.com>  Thu, 08 Sep 2016 00:03:19 -0700

ubuntu-image (0.6ubuntu1) yakkety; urgency=medium

  * Add --extra-snaps option to support specifying extra snaps to include.
    LP: #1619219.
  * Show output of snap prep-image, so that the user gets download progress
    instead of long pauses with no activity.  LP: #1619194.
  * Only set UBUNTU_IMAGE_SKIP_COPY_UNVERIFIED_MODEL in tests, now that
    model assertions are live.  LP: #1619374.

 -- Steve Langasek <steve.langasek@ubuntu.com>  Wed, 07 Sep 2016 08:36:23 -0700

ubuntu-image (0.5ubuntu1) yakkety; urgency=medium

  * Relax versioned build-dependency on e2fsprogs.  Either we have this
    version available in the target release, in which case the versioned
    dependency is not required; or we don't, in which case the testsuite
    already degrades gracefully and we should avoid blocking the build.
  * fix regression in gpt partition handling.

 -- Steve Langasek <steve.langasek@ubuntu.com>  Thu, 01 Sep 2016 01:52:30 -0700

ubuntu-image (0.4ubuntu1) yakkety; urgency=medium

  * More image building fixes: uboot, mbr support now implemented, which
    lets the rpi2 image build.

 -- Steve Langasek <steve.langasek@ubuntu.com>  Wed, 31 Aug 2016 18:27:20 -0700

ubuntu-image (0.3ubuntu1) yakkety; urgency=medium

  * More image building fixes.

 -- Barry Warsaw <barry@ubuntu.com>  Fri, 26 Aug 2016 17:15:53 -0400

ubuntu-image (0.2ubuntu1) yakkety; urgency=medium

  * Some additional fixes needed for RTM.

 -- Barry Warsaw <barry@ubuntu.com>  Fri, 26 Aug 2016 10:35:03 -0400

ubuntu-image (0.1ubuntu1) yakkety; urgency=medium

  * Initial release.

 -- Barry Warsaw <barry@ubuntu.com>  Thu, 25 Aug 2016 17:11:25 -0400<|MERGE_RESOLUTION|>--- conflicted
+++ resolved
@@ -1,18 +1,13 @@
 ubuntu-image (0.11+17.04ubuntu1) UNRELEASED; urgency=medium
 
-<<<<<<< HEAD
-  * The package can still be built if python3-debian is not available.
-
- -- Barry Warsaw <barry@ubuntu.com>  Wed, 26 Oct 2016 17:40:34 -0400
-=======
   * Sort the structures in a volume by their offset, even if the offset is
     defined implicitly (i.e. not present in the gadget.yaml).  Also, check
     for any structure conflicts and raise a ValueError in that case.
     (LP: #1631423)
   * offset-write arguments will only accept 32 bit integers.  (LP: #1617443)
+  * The package can still be built if python3-debian is not available.
 
  -- Barry Warsaw <barry@ubuntu.com>  Tue, 01 Nov 2016 16:52:54 -0400
->>>>>>> cb260355
 
 ubuntu-image (0.10+17.04ubuntu1) zesty; urgency=medium
 
