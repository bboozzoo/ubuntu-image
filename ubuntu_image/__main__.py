"""Allows the package to be run with `python3 -m ubuntu_image`."""

import os
import sys
import logging
import argparse

from contextlib import suppress
from pickle import dump, load
from ubuntu_image import __version__
<<<<<<< HEAD
from ubuntu_image.builder import ModelAssertionBuilder
from ubuntu_image.classic_builder import ClassicBuilder
from ubuntu_image.helpers import (
     as_size, get_host_arch, get_host_distro, DoesNotFit)
=======
from ubuntu_image.builder import DoesNotFit, ModelAssertionBuilder
from ubuntu_image.helpers import as_size, get_host_arch, get_host_distro
from ubuntu_image.hooks import HookError
>>>>>>> 829bc9a1
from ubuntu_image.i18n import _
from ubuntu_image.parser import GadgetSpecificationError


_logger = logging.getLogger('ubuntu-image')


PROGRAM = 'ubuntu-image'


class SimpleHelpFormatter(argparse.HelpFormatter):
    """SimpleHelpFormatter for generating intuitive help infomation.

    It uses fixed-width indentation for each sub command, options.
    It makes some tweaks on help information layout and removes
    redundant symbol for sub-commands prompt.
    """
    def add_usage(self, usage, actions, groups, prefix=None):
        # only show main usage when no subcommand is provided.
        if prefix is None:
            prefix = 'Usage: '
        if len(actions) != 0:
            usage = ('\n  {prog} COMMAND [OPTIONS]...'
                     '\n  {prog} COMMAND --help').format(prog=PROGRAM)
        else:
            usage = ('{prog} ').format(prog=PROGRAM)

        return super(SimpleHelpFormatter, self).add_usage(
            usage, actions, groups, prefix)

    def _format_action(self, action):
        if type(action) == argparse._SubParsersAction:
            # calculate the subcommand max length
            subactions = action._get_subactions()
            invocations = [self._format_action_invocation(a)
                           for a in subactions]
            self._subcommand_max_length = max(len(i) for i in invocations)

        if type(action) == argparse._SubParsersAction._ChoicesPseudoAction:
            # format subcommand help line
            subcommand = self._format_action_invocation(action)
            help_text = self._expand_help(action)
            return ("  {:{width}}\t\t{} \n").format(
                    subcommand, help_text, width=self._subcommand_max_length)
        elif type(action) == argparse._SubParsersAction:
            # eliminate subcommand choices line {cmd1, cmd2}
            msg = ''
            for subaction in action._get_subactions():
                msg += self._format_action(subaction)
            return msg
        else:
            return super(SimpleHelpFormatter, self)._format_action(action)


class SizeAction(argparse.Action):
    def __call__(self, parser, namespace, values, option_string=None):
        sizes = {}
        specs = values.split(',')
        # First check for extended syntax by splitting on commas.
        for spec in specs:
            index, colon, size = spec.partition(':')
            if colon != ':':
                if len(specs) != 1:
                    raise argparse.ArgumentError(
                        self,
                        'Invalid multi-volume size specification: {}'.format(
                            spec))
                # Backward compatibility.  Since there was no colon to
                # partition the string on, the size argument will be in the
                # index local variable.
                try:
                    sizes = as_size(index)
                except (KeyError, ValueError):
                    raise argparse.ArgumentError(
                        self, 'Invalid size: {}'.format(values))
                break
            try:
                size = as_size(size)
            except (KeyError, ValueError):
                raise argparse.ArgumentError(
                    self, 'Invalid size: {}'.format(values))
            try:
                index = int(index)
            except (ValueError, TypeError):
                pass
            sizes[index] = size
        setattr(namespace, self.dest, sizes)
        # For display purposes.
        namespace.given_image_size = values


def get_modified_args(subparser, default_subcommand, argv):
    for arg in argv:
        # skip global help and version option
        if arg in ['-h', '--help', '--version']:
            break
    else:
        for sp_name in subparser._name_parser_map.keys():
            if sp_name in argv:
                break
        else:
            # if `snap` subcommand is not given.
            print('Warning: for backwards compatibility, `ubuntu-image` '
                  'fallbacks to `ubuntu-image snap` if no subcommand is given',
                  file=sys.stderr)
            new_argv = list(argv)
            new_argv.insert(0, default_subcommand)
            return new_argv
    return argv


def add_common_args(subcommand):
    common_group = subcommand.add_argument_group(_('Common options'))
    common_group.add_argument(
        '-d', '--debug',
        default=False, action='store_true',
        help=_('Enable debugging output'))
    common_group.add_argument(
        '-i', '--image-size',
        default=None, action=SizeAction, metavar='SIZE',
        help=_("""The suggested size of the generated disk image file.  If this
        size is smaller than the minimum calculated size of the image a warning
        will be issued and --image-size will be ignored.  The value is the size
        in bytes, with allowable suffixes 'M' for MiB and 'G' for GiB.  Use an
        extended syntax to define the suggested size for the disk images
        generated by a multi-volume gadget.yaml spec.  See the ubuntu-image(1)
        manpage for details."""))
    common_group.add_argument(
        '--image-file-list',
        default=None, metavar='FILENAME',
        help=_("""Print to this file, a list of the file system paths to
        all the disk images created by the command, if any."""))
    common_group.add_argument(
<<<<<<< HEAD
        '--cloud-init',
        default=None, metavar='USER-DATA-FILE',
        help=_('cloud-config data to be copied to the image'))
=======
        '--hooks-directory',
        default=[], metavar='DIRECTORY',
        help=_("""Path or comma-separated list of paths of directories in which
        scripts for build-time hooks will be located."""))
>>>>>>> 829bc9a1
    output_group = common_group.add_mutually_exclusive_group()
    output_group.add_argument(
        '-O', '--output-dir',
        default=None, metavar='DIRECTORY',
        help=_("""The directory in which to put generated disk image files.
        The disk image files themselves will be named <volume>.img inside this
        directory, where <volume> is the volume name taken from the
        gadget.yaml file.  Use this option instead of the deprecated
        -o/--output option."""))
    output_group.add_argument(
        '-o', '--output',
        default=None, metavar='FILENAME',
        help=_("""DEPRECATED (use -O/--output-dir instead).  The generated
        disk image file.  If not given, the image will be put in a file called
        disk.img in the working directory (in which case, you probably want to
        specify -w)."""))

    # State machine options.
    inclusive_state_group = subcommand.add_argument_group(
        _('State machine options'),
        _("""Options for controlling the internal state machine.  Other than
        -w, these options are mutually exclusive.  When -u or -t is given, the
        state machine can be resumed later with -r, but -w must be given in
        that case since the state is saved in a .ubuntu-image.pck file in the
        working directory."""))
    inclusive_state_group.add_argument(
        '-w', '--workdir',
        default=None, metavar='DIRECTORY',
        help=_("""The working directory in which to download and unpack all
        the source files for the image.  This directory can exist or not, and
        it is not removed after this program exits.  If not given, a temporary
        working directory is used instead, which *is* deleted after this
        program exits.  Use -w if you want to be able to resume a partial
        state machine run."""))
    state_group = inclusive_state_group.add_mutually_exclusive_group()
    state_group.add_argument(
        '-u', '--until',
        default=None, metavar='STEP',
        help=_("""Run the state machine until the given STEP, non-inclusively.
        STEP can be a name or number."""))
    state_group.add_argument(
        '-t', '--thru',
        default=None, metavar='STEP',
        help=_("""Run the state machine through the given STEP, inclusively.
        STEP can be a name or number."""))
    state_group.add_argument(
        '-r', '--resume',
        default=False, action='store_true',
        help=_("""Continue the state machine from the previously saved state.
        It is an error if there is no previous state."""))
    return subcommand


def parseargs(argv=None):
    parser = argparse.ArgumentParser(
        prog=PROGRAM,
        description=_('Generate a bootable disk image.'),
        formatter_class=SimpleHelpFormatter)
    parser.add_argument(
        '--version', action='version',
        version='{} {}'.format(PROGRAM, __version__))

    # create two subcommands, "snap" and "classic"
    subparser = parser.add_subparsers(title=_('Command'), dest='cmd')
    snap_cmd = subparser.add_parser(
            'snap',
            help=_("""Create snap-based Ubuntu Core image."""))
    classic_cmd = subparser.add_parser(
            'classic',
            help=_("""Create debian-based Ubuntu Classic image."""))
    argv = get_modified_args(subparser, 'snap', argv)

    snap_cmd = add_common_args(snap_cmd)
    classic_cmd = add_common_args(classic_cmd)

    # Snap-based image options.
    snap_cmd.add_argument(
        'model_assertion', nargs='?',
        help=_("""Path to the model assertion file.  This argument must be
        given unless the state machine is being resumed, in which case it
        cannot be given."""))
    snap_cmd.add_argument(
        '--extra-snaps',
        default=None, action='append',
        help=_("""Extra snaps to install.  This is passed through to `snap
        prepare-image`."""))
    snap_cmd.add_argument(
        '-c', '--channel',
        default=None,
        help=_('The snap channel to use'))

    # Classic-based image options.
    classic_cmd.add_argument(
        'gadget_tree', nargs='?',
        help=_("""Gadget tree.  This is a tree equivalent to an unpacked
        gadget snap at core image build time."""))
    classic_cmd.add_argument(
        '-p', '--project',
        default='ubuntu-cpc', metavar='PROJECT',
        help=_("""Project name to be specified to livecd-rootfs."""))
    classic_cmd.add_argument(
        '-s', '--suite',
        default=get_host_distro(), metavar='SUITE',
        help=_("""Distribution name to be specified to livecd-rootfs."""))
    classic_cmd.add_argument(
        '-a', '--arch',
        default=get_host_arch(), metavar='CPU-ARCHITECTURE',
        help=_("""CPU architecture to be specified to livecd-rootfs.
        default value is builder arch."""))
    classic_cmd.add_argument(
        '--subproject',
        default=None, metavar='SUBPROJECT',
        help=_("""Sub project name to be specified to livecd-rootfs."""))
    classic_cmd.add_argument(
        '--subarch',
        default=None, metavar='SUBARCH',
        help=_("""Sub architecture to be specified to livecd-rootfs."""))
    classic_cmd.add_argument(
        '--with-proposed',
        default=False, action='store_true',
        help=_("""Proposed repo to install, This is passed through to
        livecd-rootfs."""))
    classic_cmd.add_argument(
        '--image-format',
        default='img',
        help=_("""Image format to be specified to livecd-rootfs."""))
    classic_cmd.add_argument(
        '--extra-ppas',
        default=None, action='append',
        help=_("""Extra ppas to install. This is passed through to
        livecd-rootfs."""))
    '''
    One option to support seeding in clasic if we add an argument
    for classic subcommand to specify seeds dir. i.e:
    $ ubuntu_image classic --seed-dir seeding gadget_tree

    classic_cmd.add_argument(
        '--seeding-dir',
        default=None, metavar='SEEDING-DIR',
        help=_("""A directory holds a variety of snaps for seeding in classic
        image."""))
    '''

    args = parser.parse_args(argv)

    if args.debug:
        logging.basicConfig(level=logging.DEBUG)
    # The model assertion argument is required unless --resume is given, in
    # which case it cannot be given.
    if args.cmd == 'snap':
        if args.resume and args.model_assertion:
            parser.error('model assertion is not allowed with --resume')
        if not args.resume and args.model_assertion is None:
            parser.error('model assertion is required')
    else:
        if args.resume and args.gadget_tree:
            parser.error('gadget tree is not allowed with --resume')
        if not args.resume and args.gadget_tree is None:
            parser.error('gadget tree is required')

    if args.resume and args.workdir is None:
        parser.error('--resume requires --workdir')
    # --until and --thru can take an int.
    with suppress(ValueError, TypeError):
        args.thru = int(args.thru)
    with suppress(ValueError, TypeError):
        args.until = int(args.until)
    # --hooks-directory can be a comma-separated list of directories
    if args.hooks_directory:
        args.hooks_directory = args.hooks_directory.split(',')
    # -o/--output is deprecated and mutually exclusive with -O/--output-dir
    if args.output is not None:
        print('-o/--output is deprecated; use -O/--output-dir instead',
              file=sys.stderr)
    return args


def main(argv=None):
    if argv is None:
        argv = sys.argv[1:]

    args = parseargs(argv)
    if args.workdir:
        os.makedirs(args.workdir, exist_ok=True)
        pickle_file = os.path.join(args.workdir, '.ubuntu-image.pck')
    else:
        pickle_file = None
    if args.resume:
        with open(pickle_file, 'rb') as fp:
            state_machine = load(fp)
        state_machine.workdir = args.workdir
    elif args.cmd == 'snap':
        state_machine = ModelAssertionBuilder(args)
    else:
        state_machine = ClassicBuilder(args)

    # Run the state machine, either to the end or thru/until the named state.
    try:
        if args.thru:
            state_machine.run_thru(args.thru)
        elif args.until:
            state_machine.run_until(args.until)
        else:
            list(state_machine)
    except GadgetSpecificationError as error:
        if args.debug:
            _logger.exception('gadget.yaml parse error')
        else:
            _logger.error('gadget.yaml parse error: {}'.format(error))
            _logger.error('Use --debug for more information')
    except DoesNotFit as error:
        _logger.error(
            'Volume contents do not fit ({}B over): {} [#{}]'.format(
                error.overage, error.part_path, error.part_number))
    except HookError as error:
        _logger.error(
            'Hook script in path {} failed for the {} hook with return code '
            '{}. Output of stderr:\n{}'.format(
                error.hook_path, error.hook_name, error.hook_retcode,
                error.hook_stderr))
        return 1
    except:
        _logger.exception('Crash in state machine')
        return 1
    # It's possible that the state machine didn't crash, but it still didn't
    # complete successfully.  For example, if `snap prepare-image` failed.
    if state_machine.exitcode != 0:
        return state_machine.exitcode
    # Write out the list of images, if there are any.
    if (state_machine.gadget is not None and
            state_machine.done and
            args.image_file_list is not None):
        with open(args.image_file_list, 'w', encoding='utf-8') as fp:
            if args.output is None:
                for name in state_machine.gadget.volumes:
                    path = os.path.join(
                        args.output_dir, '{}.img'.format(name))
                    print(path, file=fp)
            else:
                print(args.output, file=fp)
    # Everything's done, now handle saving state if necessary.
    if pickle_file is not None:
        with open(pickle_file, 'wb') as fp:
            dump(state_machine, fp)
    return 0


if __name__ == '__main__':                          # pragma: nocover
    sys.exit(main())<|MERGE_RESOLUTION|>--- conflicted
+++ resolved
@@ -8,16 +8,11 @@
 from contextlib import suppress
 from pickle import dump, load
 from ubuntu_image import __version__
-<<<<<<< HEAD
 from ubuntu_image.builder import ModelAssertionBuilder
 from ubuntu_image.classic_builder import ClassicBuilder
 from ubuntu_image.helpers import (
      as_size, get_host_arch, get_host_distro, DoesNotFit)
-=======
-from ubuntu_image.builder import DoesNotFit, ModelAssertionBuilder
-from ubuntu_image.helpers import as_size, get_host_arch, get_host_distro
 from ubuntu_image.hooks import HookError
->>>>>>> 829bc9a1
 from ubuntu_image.i18n import _
 from ubuntu_image.parser import GadgetSpecificationError
 
@@ -151,16 +146,14 @@
         help=_("""Print to this file, a list of the file system paths to
         all the disk images created by the command, if any."""))
     common_group.add_argument(
-<<<<<<< HEAD
         '--cloud-init',
         default=None, metavar='USER-DATA-FILE',
         help=_('cloud-config data to be copied to the image'))
-=======
+    common_group.add_argument(
         '--hooks-directory',
         default=[], metavar='DIRECTORY',
         help=_("""Path or comma-separated list of paths of directories in which
         scripts for build-time hooks will be located."""))
->>>>>>> 829bc9a1
     output_group = common_group.add_mutually_exclusive_group()
     output_group.add_argument(
         '-O', '--output-dir',
